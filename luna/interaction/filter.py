from os import path
from ast import literal_eval
from collections import defaultdict

from luna.mol.entry import REGEX_RESNUM_ICODE
from luna.util.config import Config
from luna.util.exceptions import IllegalArgumentError


AROMATIC_STACKINGS = ["pi-stacking",
                      "face-to-face pi-stacking",
                      "face-to-edge pi-stacking",
                      "face-to-slope pi-stacking",
                      "edge-to-edge pi-stacking",
                      "edge-to-face pi-stacking",
                      "edge-to-slope pi-stacking",
                      "displaced face-to-face pi-stacking",
                      "displaced face-to-edge pi-stacking",
                      "displaced face-to-slope pi-stacking"]


class InteractionFilter:
    """ Filter interactions based on their components.

    Parameters
    ----------
    ignore_self_inter : bool
        If True, ignore interactions involving atoms of the same compound.
    ignore_intra_chain : bool
<<<<<<< HEAD
        If True, ignore intra-chain interactions (e.g., interactions
        between residues in the same protein chain).
=======
        If True, ignore intra-chain interactions (e.g., interactions between
        residues in the same protein chain).
>>>>>>> 20016755
    ignore_inter_chain : bool
        If True, ignore interactions between different chains.
    ignore_res_res : bool
        If True, ignore residue-residue interactions.
    ignore_res_nucl : bool
        If True, ignore residue-nucleotide interactions.
    ignore_res_hetatm : bool
        If True, ignore residue-ligand interactions.
    ignore_nucl_nucl : bool
        If True, ignore nucleotide-nucleotide interactions.
    ignore_nucl_hetatm : bool
        If True, ignore nucleotide-ligand interactions.
    ignore_hetatm_hetatm : bool
        If True, ignore ligand-ligand interactions.
    ignore_h2o_h2o : bool
        If True, ignore water-water interactions.
    ignore_any_h2o : bool
        If True, ignore all interactions involving water.
    ignore_multi_comps : bool
<<<<<<< HEAD
        If True, ignore interactions established by atom groups composed of
        multiple compounds (e.g.: amides formed by peptide bonds involve
=======
        If True, ignore interactions established by atom groups composed
        of multiple compounds (e.g.: amides formed by peptide bonds involve
>>>>>>> 20016755
        two residues).
    ignore_mixed_class : bool
        If True, ignore interactions established by atom groups comprising
        mixed compound classes (e.g. residues and ligands bound by a
        covalent bond).
    """

    def __init__(self, ignore_self_inter=True, ignore_intra_chain=True,
                 ignore_inter_chain=True, ignore_res_res=True,
                 ignore_res_nucl=True, ignore_res_hetatm=True,
                 ignore_nucl_nucl=True, ignore_nucl_hetatm=True,
                 ignore_hetatm_hetatm=True, ignore_h2o_h2o=True,
                 ignore_any_h2o=False, ignore_multi_comps=False,
                 ignore_mixed_class=False):

        self.ignore_self_inter = ignore_self_inter
        self.ignore_intra_chain = ignore_intra_chain
        self.ignore_inter_chain = ignore_inter_chain
        self.ignore_res_res = ignore_res_res
        self.ignore_res_nucl = ignore_res_nucl
        self.ignore_res_hetatm = ignore_res_hetatm
        self.ignore_nucl_nucl = ignore_nucl_nucl
        self.ignore_nucl_hetatm = ignore_nucl_hetatm
        self.ignore_hetatm_hetatm = ignore_hetatm_hetatm
        self.ignore_h2o_h2o = ignore_h2o_h2o
        self.ignore_any_h2o = ignore_any_h2o
        self.ignore_multi_comps = ignore_multi_comps
        self.ignore_mixed_class = ignore_mixed_class

    @classmethod
    def new_pli_filter(cls, ignore_res_hetatm=False,
                       ignore_hetatm_hetatm=False, ignore_any_h2o=False,
                       ignore_self_inter=False, **kwargs):
        """Initialize the default filter for protein-ligand interactions.

        Returns
        -------
         : `InteractionFilter`
        """
        return cls(ignore_res_hetatm=ignore_res_hetatm,
                   ignore_hetatm_hetatm=ignore_hetatm_hetatm,
                   ignore_any_h2o=ignore_any_h2o,
                   ignore_self_inter=ignore_self_inter, **kwargs)

    @classmethod
    def new_ppi_filter(cls, ignore_res_res=False, ignore_inter_chain=False,
                       ignore_intra_chain=False, ignore_any_h2o=False,
                       ignore_self_inter=False, **kwargs):
        """Initialize the default filter for protein-protein interactions.

        Returns
        -------
         : `InteractionFilter`
        """
        return cls(ignore_res_res=ignore_res_res,
                   ignore_inter_chain=ignore_inter_chain,
                   ignore_intra_chain=ignore_intra_chain,
                   ignore_any_h2o=ignore_any_h2o,
                   ignore_self_inter=ignore_self_inter, **kwargs)

    @classmethod
    def new_pni_filter(cls, ignore_res_nucl=False, ignore_inter_chain=False,
                       ignore_intra_chain=False, ignore_any_h2o=False,
                       ignore_self_inter=False, **kwargs):
        """Initialize the default filter for protein-nucleotide interactions.

        Returns
        -------
         : `InteractionFilter`
        """
        return cls(ignore_res_nucl=ignore_res_nucl,
                   ignore_inter_chain=ignore_inter_chain,
                   ignore_intra_chain=ignore_intra_chain,
                   ignore_any_h2o=ignore_any_h2o,
                   ignore_self_inter=ignore_self_inter, **kwargs)

    @classmethod
    def new_nni_filter(cls, ignore_nucl_nucl=False, ignore_inter_chain=False,
                       ignore_intra_chain=False, ignore_any_h2o=False,
                       ignore_self_inter=False, **kwargs):
        """Initialize the default filter for nucleotide-nucleotide
        interactions.

        Returns
        -------
         : `InteractionFilter`
        """
        return cls(ignore_nucl_nucl=ignore_nucl_nucl,
                   ignore_inter_chain=ignore_inter_chain,
                   ignore_intra_chain=ignore_intra_chain,
                   ignore_any_h2o=ignore_any_h2o,
                   ignore_self_inter=ignore_self_inter, **kwargs)

    @classmethod
    def new_nli_filter(cls, ignore_nucl_hetatm=False,
                       ignore_hetatm_hetatm=False, ignore_any_h2o=False,
                       ignore_self_inter=False, **kwargs):
        """Initialize the default filter for nucleotide-ligand interactions.

        Returns
        -------
         : `InteractionFilter`
        """
        return cls(ignore_nucl_hetatm=ignore_nucl_hetatm,
                   ignore_hetatm_hetatm=ignore_hetatm_hetatm,
                   ignore_any_h2o=ignore_any_h2o,
                   ignore_self_inter=ignore_self_inter, **kwargs)

    @classmethod
    def from_config_file(cls, config_file):
        """Initialize from a configuration file.

        Parameters
        ----------
        config_file : str
            The configuration file pathname.

        Returns
        -------
         : `InteractionFilter`
        """

        if not path.exists(config_file):
            raise OSError("File '%s' does not exist." % config_file)

        params = Config(config_file)

        inter_filter = None
        if "default" in params.sections():
            params_dict = params.get_section_map("default")
            filter_type = params_dict.pop("type", None)

            if filter_type is not None:
                filter_type = filter_type.upper()

                available_filters = ["PLI", "PPI", "PNI", "NNI", "NLI"]
                if filter_type not in available_filters:
                    raise KeyError("The accepted default filter types are: "
                                   "%s." % ", ".join(available_filters))

                if filter_type == "PLI":
                    inter_filter = cls.new_pli_filter()

                elif filter_type == "PPI":
                    inter_filter = cls.new_ppi_filter()

                elif filter_type == "PNI":
                    inter_filter = cls.new_pni_filter()

                elif filter_type == "NNI":
                    inter_filter = cls.new_nni_filter()

                elif filter_type == "NLI":
                    inter_filter = cls.new_nli_filter()

        if "ignore" in params.sections():
            params_dict = params.get_section_map("ignore")
            params_dict = {"ignore_" + k: v
                           for k, v in params_dict.items()}

            if inter_filter:
                for prop, val in params_dict.items():
                    setattr(inter_filter, prop, val)
            else:
                inter_filter = cls(**params_dict)

        return inter_filter

    def is_valid_pair(self, src_grp, trgt_grp):
        """Evaluate if a pair of atom groups are valid according to the flags
        defined in this class.

        src_grp, trgt_grp : :class:`luna.mol.groups.AtomGroup`
        """

        # It will always ignore interactions involving the same atom groups.
        # Loops in the graph is not permitted and does not make any sense.
        if src_grp == trgt_grp:
            return False

        # It will always ignore interactions involving atoms and the group
        # to which they belong to. For example, the centroid of an aromatic
        # ring cannot interact with an atom that belongs to the ring.
        # It is a type of Loop.
        if src_grp.contain_group(trgt_grp) or trgt_grp.contain_group(src_grp):
            return False

        # If one of the groups contain atoms from different compounds.
        has_multi_comps = (len(src_grp.compounds) > 1
                           or len(trgt_grp.compounds) > 1)
        if self.ignore_multi_comps and has_multi_comps:
            return False

        # If one of the groups contain compounds from different classes as,
        # for instance, residue and ligand. It means that compounds from
        # different classes are covalently bonded to each other.
        has_any_mixed = (src_grp.is_mixed() or trgt_grp.is_mixed())
        if self.ignore_mixed_class and has_any_mixed:
            return False

        # It ignores interactions involving the same compounds if required.
        # As each group may have atoms from different compounds, we can check
        # if there is at least one common compound between the two groups.
        # Remember that if two or more compounds exist in a group, it means
        # that these compounds are covalently bonded and should be considered
        # the same compound.
        # For example: a carbohydrate can be expressed in a PDB as its
        # subparts:
        #      E.g.: GLC + GLC = CBI
        # The same applies to any group formed after covalently bonding a
        # residue to a hetatm (ligand or non-standard amino acid
        # represented as hetatm)
        is_same_compounds = \
            len(src_grp.compounds.intersection(trgt_grp.compounds)) >= 1
        if self.ignore_self_inter and is_same_compounds:
            return False

        # Check if two groups contain the same chains and if both of them
        # contain only one chain. The second condition removes groups
        # containing residues of different chains as may occur due to
        # disulfide bonds. Note, however, that this flag will be used only
        # as a filter for intra-interactions in protein/RNA/DNA chains.
        is_same_chain = (src_grp.get_chains() == trgt_grp.get_chains()
                         and len(src_grp.get_chains()) == 1)

        # Filters for residue-residue interactions if required.
        is_res_res = (src_grp.is_residue() and trgt_grp.is_residue())
        if is_res_res:
            # Ignore all residue-residue interactions.
            if self.ignore_res_res:
                return False
            # Ignore all intra-chain interactions involving two residues.
            elif self.ignore_intra_chain and is_same_chain:
                return False
            elif self.ignore_inter_chain and not is_same_chain:
                return False

        # It ignores residue-nucleic acid interactions if required.
        is_res_nucl = ((src_grp.is_residue() and trgt_grp.is_nucleotide())
                       or (src_grp.is_nucleotide() and trgt_grp.is_residue()))
        if self.ignore_res_nucl and is_res_nucl:
            return False

        # It ignores residue-ligand interactions if required.
        is_res_hetatm = ((src_grp.is_residue() and trgt_grp.is_hetatm())
                         or (src_grp.is_hetatm() and trgt_grp.is_residue()))
        if self.ignore_res_hetatm and is_res_hetatm:
            return False

        # Filters for nucleic acid-nucleic acid interactions if required.
        is_nucl_nucl = (src_grp.is_nucleotide() and trgt_grp.is_nucleotide())
        if is_nucl_nucl:
            # Ignore all nucleic acid-nucleic acid interactions
            if self.ignore_nucl_nucl:
                return False
            # Ignore all intra-chain interactions involving
            # two nucleic acids (RNA/DNA chains).
            elif self.ignore_intra_chain and is_same_chain:
                return False
            # Ignore all inter-chain interactions involving
            # two nucleic acids (RNA/DNA chains).
            elif self.ignore_inter_chain and not is_same_chain:
                return False

        # It ignores nucleic acid-ligand interactions if required.
        is_nucl_hetatm = ((src_grp.is_nucleotide() and trgt_grp.is_hetatm())
                          or (src_grp.is_hetatm()
                              and trgt_grp.is_nucleotide()))
        if self.ignore_nucl_hetatm and is_nucl_hetatm:
            return False

        # It ignores ligand-ligand interactions if required.
        is_hetatm_hetatm = (src_grp.is_hetatm() and trgt_grp.is_hetatm())
        if self.ignore_hetatm_hetatm and is_hetatm_hetatm:
            return False

        # It ignores interactions of other compound types with water.
        # It enables the possibility of identifying water-bridged interaction.
        # Eg: residue-water, ligand-water = residue -- water -- ligand.
        is_any_h2o = (src_grp.is_water() or trgt_grp.is_water())
        if self.ignore_any_h2o and is_any_h2o:
            return False

        # It ignores interactions involving two waters if required.
        # If ON, it will produce water-bridged interactions of multiple levels
        # E.g.: residue -- h2o -- h2o -- ligand
        #       residue -- residue -- h2o -- h2o -- ligand.
        is_h2o_h2o = (src_grp.is_water() and trgt_grp.is_water())
        if self.ignore_h2o_h2o and is_h2o_h2o:
            return False

        return True

    def save_config_file(self, config_file):
        """Save the interaction filter parameters into a configuration file.

        Parameters
        ----------
        config_file : str
            The output configuration file.
        """
        with open(config_file, "w") as OUT:
            OUT.write("[ignore]\n")
            OUT.write("self_inter = %s\n" % self.ignore_self_inter)
            OUT.write("intra_chain = %s\n" % self.ignore_intra_chain)
            OUT.write("inter_chain = %s\n" % self.ignore_inter_chain)
            OUT.write("res_res = %s\n" % self.ignore_res_res)
            OUT.write("res_nucl = %s\n" % self.ignore_res_nucl)
            OUT.write("res_hetatm = %s\n" % self.ignore_res_hetatm)
            OUT.write("nucl_nucl = %s\n" % self.ignore_nucl_nucl)
            OUT.write("nucl_hetatm = %s\n" % self.ignore_nucl_hetatm)
            OUT.write("hetatm_hetatm = %s\n" % self.ignore_hetatm_hetatm)
            OUT.write("h2o_h2o = %s\n" % self.ignore_h2o_h2o)
            OUT.write("any_h2o = %s\n" % self.ignore_any_h2o)
            OUT.write("multi_comps = %s\n" % self.ignore_multi_comps)
            OUT.write("mixed_class = %s\n" % self.ignore_mixed_class)


class BindingModeCondition:

    """Define binding mode conditions to filter interactions.

    Parameters
    ----------

    condition : str
        A string defining which chains, compounds, or atoms should be accepted.
        If ``condition`` is the wildcard '*', then all chains, compounds, and
        atoms will be considered valid. Otherwise, ``condition`` should have
        the format '<CHAIN ID>/<COMPOUND NAME>/<COMPOUND NUMBER>/<ATOM>'.
        Wildcards are accepted for each one of these fields.
        For example:

            * '\\*/HIS/\\*/\\*': represents all histidines' \
                                 atoms from all chains.
            * 'A/CBL/\\*/\\*' represents all ligands named CBL \
                            from chain A.
            * 'B/HIS/\\*/N\\*' represents all histidines' nitrogens \
                             from chain B.

    Attributes
    ----------
    accept_all : bool
        If True, all chains, compounds, and atoms will be considered valid.
    accept_all_chains : bool
        If True, all chains will be considered valid.
    accept_all_comps : bool
        If True, all compound names will be considered valid.
    accept_all_comp_nums : bool
        If True, all compound numbers (residue sequence number in the PDB
        format) will be considered valid.
    accept_all_atoms : bool
        If True, all atoms will be considered valid.
    chain_id : str or None
        If provided, accept only chains whose id matches ``chain_id``.
    comp_name : str or None
        If provided, accept only compounds whose name matches ``comp_name``.
    comp_num : int or None
        If provided, accept only compounds whose sequence number matches
        ``comp_num``.
    comp_icode : str or None
        If provided, accept only compounds whose insertion code matches
        ``comp_icode``.
    atom : str or None
        If provided, accept only atoms whose name matches ``atom``.
    """

    def __init__(self, condition):
        self.accept_all = False
        self.accept_all_chains = False
        self.accept_all_comps = False
        self.accept_all_comp_nums = False
        self.accept_all_atoms = False

        self.chain_id = None
        self.comp_name = None
        self.comp_num = None
        self.comp_icode = None
        self.atom = None

        self._condition_repr = condition

        if condition is not None:
            self._parse_condition(condition.upper())

    def _parse_condition(self, condition):
        # Accept everything.
        if condition == "*":
            self.accept_all = True
        else:
            chain, comp_name, comp_num, atom = condition.split("/")

            if chain == "*":
                self.accept_all_chains = True
            else:
                self.chain_id = chain

            if comp_name == "*":
                self.accept_all_comps = True
            else:
                self.comp_name = comp_name

            if comp_num == "*":
                self.accept_all_comp_nums = True
            else:
                # Separate ligand number from insertion code.
                matched = REGEX_RESNUM_ICODE.match(comp_num)
                if matched:
                    comp_num = matched.group(1)
                    try:
                        assert float(comp_num).is_integer()
                        comp_num = int(comp_num)
                    except (ValueError, AssertionError):
                        error_msg = ("The informed compound number '%s' is "
                                     "invalid. It must be an integer."
                                     % str(comp_num))
<<<<<<< HEAD
                        raise IllegalArgumentError()
=======
                        raise IllegalArgumentError(error_msg)
>>>>>>> 20016755

                    icode = (None if matched.group(2) == ""
                             else matched.group(2))
                else:
                    error_msg = ("The compound number and its insertion code "
                                 "(if applicable) '%s' is invalid. It must be "
                                 "an integer followed by one insertion code "
                                 "character when applicable." % comp_num)
                    raise IllegalArgumentError(error_msg)

                self.comp_num = comp_num
                self.comp_icode = icode

            if atom == "*":
                self.accept_all_atoms = True
            else:
                self.atom = atom

    def is_valid(self, atm_grp):
        """Check if an atom group is valid or not based on this condition.

        atm_grp : :class:`luna.mol.groups.AtomGroup`
        """

        # Accept everything.
        if self.accept_all:
            return True

        # Accept everything.
        if (self.accept_all_chains and self.accept_all_comps
                and self.accept_all_comp_nums and self.accept_all_atoms):
            return True

        # Tries to identify the first valid compound in the atom group.
        for atm in atm_grp.atoms:
            comp = atm.parent

<<<<<<< HEAD
            is_chain_valid = self.accept_all_chains
            is_comp_valid = self.accept_all_comps
            is_comp_num_valid = self.accept_all_comp_nums
            is_atom_valid = self.accept_all_atoms
=======
            is_chain_valid, is_comp_valid, is_comp_num_valid, is_atom_valid = \
                (self.accept_all_chains, self.accept_all_comps,
                 self.accept_all_comp_nums, self.accept_all_atoms)
>>>>>>> 20016755

            if self.chain_id is not None and self.chain_id == comp.parent.id:
                is_chain_valid = True

            if self.comp_name is not None and self.comp_name == comp.resname:
                is_comp_valid = True

            if self.comp_num is not None and self.comp_num == comp.id[1]:
                icode = None if comp.id[2].strip() == "" else comp.id[2]

                if self.comp_icode == icode:
                    is_comp_num_valid = True

            if self.atom is not None:
                # Verify element equality.
                if self.atom.endswith("*"):
                    elem = self.atom.rstrip("*")

                    if elem == atm.element:
                        is_atom_valid = True

                # Verify atom name equality.
                elif self.atom == atm.name:
                    is_atom_valid = True

            if (is_chain_valid and is_comp_valid
                    and is_comp_num_valid and is_atom_valid):
                return True

        return False

    def __repr__(self):
        return "<BindingModeCondition: %s>" % self._condition_repr


class BindingModeFilter:

    """Filter interactions based on a set of binding mode conditions.

    Parameters
    ----------
    config : dict of {str : iterable}
        A dict defining binding modes and how interactions should be validated.
        Each key represents an interaction type and values are an iterable of
        `BindingModeCondition` instances.
    """

    def __init__(self, config, names_map=None):
        self.config = config
        self.names_map = names_map or {}

    @classmethod
    def from_config_file(cls, config_file):
        """Initialize from a configuration file.

        Parameters
        ----------
        config_file : str
            The configuration file pathname.

        Returns
        -------
         : `BindingModeFilter`

        Examples
        --------

        It follows an example of a configuration file::

            ; To configurate an interaction type, create a new line and define
            ; the interaction: [New interaction]. Then you can define whether
            ; or not all interactions must be accepted by setting 'accept_only'
            ; to True or False.

            ; If you want to specify binding modes, use the variable
            ; 'accept_only', which expects a list of strings in the format:
            ; <CHAIN ID>/<COMPOUND NAME>/<COMPOUND NUMBER>/<ATOM>.
            ;
            ; Wildcards are accepted for the expected fields.
            ; For example, "*/HIS/*/*" represents all histidines' atoms from \
all chains.
            ;               "A/CBL/*/*" represents all ligands named CBL from \
chain A.
            ;               "B/HIS/*/N*" represents all histidines' nitrogens \
from chain B.

            [Hydrogen bond]
            accept_only = ["A/LYS/245/*", "*/HIS/*/*"]

            [Hydrophobic]
            accept_all = True

            [Cation-pi]
            accept_only = ["*"]
            accept_all = True

            [Weak hydrogen bond]
            accept_all = False
            accept_only = ["*/THR/434/O*"]

            [Face-to-edge pi-stacking]
            accept_only = ["*"]

            [Aromatic stacking]
            accept_all = True

            [*]
            accept_all = False
        """

        if not path.exists(config_file):
            raise OSError("File '%s' does not exist." % config_file)

        filtering_config = {}
        names_mapping = {}

        config = Config(config_file)
        for inter_type in config.sections():
            params = config.get_section_map(inter_type)

            ori_name = inter_type
            inter_type = inter_type.lower()

            accept_all = False
            values = []
            if "accept_all" in params:
                accept_all = literal_eval(params["accept_all"])
                if accept_all is True:
                    values = ["*"]
                else:
                    values = [None]

            elif "accept_only" in params and not accept_all:
                values = literal_eval(params["accept_only"])

                if "*" in values:
                    values = ["*"]

            conditions = [BindingModeCondition(condition)
                          for condition in values]

            filtering_config[inter_type] = conditions
            names_mapping[inter_type] = ori_name

        return cls(filtering_config, names_mapping)

    def is_valid(self, inter):
<<<<<<< HEAD
        """Check if an interaction is valid or not based on this binding mode
        configuration.
=======
        """Check if an interaction is valid or not based on this
        binding mode configuration.
>>>>>>> 20016755

        inter : :class:`luna.interaction.type.InteractionType`
        """
        if inter.type.lower() in self.config:
            inter_type = inter.type.lower()

        elif ("aromatic stacking" in self.config
                and inter.type.lower() in AROMATIC_STACKINGS):
            inter_type = "aromatic stacking"

        elif "*" in self.config:
            inter_type = "*"

        else:
            return False

        for condition in self.config[inter_type]:
            is_src_grp_valid = condition.is_valid(inter.src_grp)
            is_trgt_grp_valid = condition.is_valid(inter.trgt_grp)

            if is_src_grp_valid or is_trgt_grp_valid:
                return True

        return False

    def save_config_file(self, config_file):
        """Save the binding mode filter parameters into a
        configuration file.

        Parameters
        ----------
        config_file : str
            The output configuration file.
        """
        args_by_section = defaultdict(list)

        for inter, conditions in self.config.items():
            section_name = self.names_map.get(inter, inter)

            multi_conditions = []
            for condition in conditions:
                if (condition.accept_all is False
                        and condition._condition_repr is None):
                    args_by_section[section_name].append(("accept_all", False))

                elif condition.accept_all is True:
                    args_by_section[section_name].append(("accept_all", True))

                else:
                    multi_conditions.append(condition._condition_repr)

            if multi_conditions:
                args_by_section[section_name].append(("accept_only",
                                                      str(multi_conditions)))

        with open(config_file, "w") as OUT:
            for k in args_by_section:
                OUT.write("[%s]\n" % k)
                for arg, val in args_by_section[k]:
                    OUT.write("%s = %s\n" % (arg, val))
                OUT.write("\n")<|MERGE_RESOLUTION|>--- conflicted
+++ resolved
@@ -27,13 +27,8 @@
     ignore_self_inter : bool
         If True, ignore interactions involving atoms of the same compound.
     ignore_intra_chain : bool
-<<<<<<< HEAD
         If True, ignore intra-chain interactions (e.g., interactions
         between residues in the same protein chain).
-=======
-        If True, ignore intra-chain interactions (e.g., interactions between
-        residues in the same protein chain).
->>>>>>> 20016755
     ignore_inter_chain : bool
         If True, ignore interactions between different chains.
     ignore_res_res : bool
@@ -53,13 +48,8 @@
     ignore_any_h2o : bool
         If True, ignore all interactions involving water.
     ignore_multi_comps : bool
-<<<<<<< HEAD
         If True, ignore interactions established by atom groups composed of
         multiple compounds (e.g.: amides formed by peptide bonds involve
-=======
-        If True, ignore interactions established by atom groups composed
-        of multiple compounds (e.g.: amides formed by peptide bonds involve
->>>>>>> 20016755
         two residues).
     ignore_mixed_class : bool
         If True, ignore interactions established by atom groups comprising
@@ -476,11 +466,7 @@
                         error_msg = ("The informed compound number '%s' is "
                                      "invalid. It must be an integer."
                                      % str(comp_num))
-<<<<<<< HEAD
-                        raise IllegalArgumentError()
-=======
                         raise IllegalArgumentError(error_msg)
->>>>>>> 20016755
 
                     icode = (None if matched.group(2) == ""
                              else matched.group(2))
@@ -518,16 +504,10 @@
         for atm in atm_grp.atoms:
             comp = atm.parent
 
-<<<<<<< HEAD
             is_chain_valid = self.accept_all_chains
             is_comp_valid = self.accept_all_comps
             is_comp_num_valid = self.accept_all_comp_nums
             is_atom_valid = self.accept_all_atoms
-=======
-            is_chain_valid, is_comp_valid, is_comp_num_valid, is_atom_valid = \
-                (self.accept_all_chains, self.accept_all_comps,
-                 self.accept_all_comp_nums, self.accept_all_atoms)
->>>>>>> 20016755
 
             if self.chain_id is not None and self.chain_id == comp.parent.id:
                 is_chain_valid = True
@@ -675,13 +655,8 @@
         return cls(filtering_config, names_mapping)
 
     def is_valid(self, inter):
-<<<<<<< HEAD
         """Check if an interaction is valid or not based on this binding mode
         configuration.
-=======
-        """Check if an interaction is valid or not based on this
-        binding mode configuration.
->>>>>>> 20016755
 
         inter : :class:`luna.interaction.type.InteractionType`
         """
