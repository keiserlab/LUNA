--- conflicted
+++ resolved
@@ -19,13 +19,8 @@
     This class can be used to visualize multiple complexes into the same Pymol
     session, for instance, to compare binding modes and analyze similar shells.
     To do so, it is recommended that the protein structures are in the same
-<<<<<<< HEAD
-    coordinate system, i.e., they should be aligned first. This can be
-    achieved with :func:`luna.align.tmalign.align_2struct` or any other tool of
-=======
     coordinate system, i.e., they should be aligned first. This can be achieved
     with :func:`luna.align.tmalign.align_2struct` or any other tool of
->>>>>>> 20016755
     your preference.
 
     Examples
@@ -49,19 +44,11 @@
     >>> sm = sg.create_shells(atm_grps_mngr)
 
     The function
-<<<<<<< HEAD
     :meth:`~luna.interaction.fp.shell.ShellGenerator.create_shells` returns a
     :class:`~luna.interaction.fp.shell.ShellManager` object, which provides
     built-in methods to access the created shells. Therefore, you can interact
     with it to select the shells you want to visualize in Pymol. As an example,
     let's select all unique shells at the last level:
-=======
-    :meth:`~luna.interaction.fp.shell.ShellGenerator.create_shells`
-    returns a :class:`~luna.interaction.fp.shell.ShellManager` object, which
-    provides built-in methods to access the created shells. Therefore, you can
-    interact with it to select the shells you want to visualize in Pymol.
-    As an example, let's select all unique shells at the last level:
->>>>>>> 20016755
 
     >>> shells = sm.get_shells_by_level(num_levels - 1, unique_shells=True)
 
@@ -69,15 +56,9 @@
         Levels are 0-indexed. So, the first level is 0, second is 1, etc.
         That means if ``num_levels`` is 5, the last level will be 4.
 
-<<<<<<< HEAD
     As `ShellViewer` expects a list of tuples, we will define it now. The first
     item of the tuple is the :class:`~luna.mol.entry.Entry` instance, which
     represents a ligand. This can be obtained directly from the
-=======
-    As `ShellViewer` expects a list of tuples, we will define it now.
-    The first item of the tuple is the :class:`~luna.mol.entry.Entry` instance,
-    which represents a ligand. This can be obtained directly from the
->>>>>>> 20016755
     :class:`~luna.mol.groups.AtomGroupsManager` object. The second item is the
     list of shells you want to visualize. Finally, the third item can be either
     a PDB file or a directory. In this example, we will use the PDB directory
@@ -96,27 +77,16 @@
     """
 
     def set_view(self, shell_tuples):
-<<<<<<< HEAD
         """Depict shells (IFP features) and interactions into the current
         Pymol session.
-=======
-        """Depict shells (IFP features) and interactions into the
-        current Pymol session.
->>>>>>> 20016755
 
         Parameters
         ----------
         shell_tuples : iterable of tuple
             Each tuple must contain three items: an
-<<<<<<< HEAD
             :class:`~luna.mol.entry.Entry` instance,
             an iterable of :class:`~luna.interaction.fp.shell.Shell`,
             and a PDB file or the directory where the PDB file is located.
-=======
-            :class:`~luna.mol.entry.Entry` instance, an iterable of
-            :class:`~luna.interaction.fp.shell.Shell`, and a PDB
-            file or the directory where the PDB file is located.
->>>>>>> 20016755
         """
 
         if not isinstance(self.wrapper, PymolWrapper):
@@ -145,46 +115,27 @@
                                  hash(shell.central_atm_grp)))
                 centroid_obj = "%s.centroid" % (sphere_obj)
 
-<<<<<<< HEAD
                 centroids = list(shell.central_atm_grp.centroid)
                 self.wrapper.add_pseudoatom(centroid_obj,
                                             {"color": "white",
                                              "pos": centroids})
-=======
-                centroid_coords = shell.central_atm_grp.centroid
-                self.wrapper.add_pseudoatom(centroid_obj,
-                                            {"color": "white",
-                                             "pos": list(centroid_coords)})
-
->>>>>>> 20016755
                 self.wrapper.hide([("nonbonded", centroid_obj)])
                 self.wrapper.show([("spheres", centroid_obj),
                                    ("nb_spheres", centroid_obj),
                                    ("dots", centroid_obj)])
                 self.wrapper.set("dot_color", "red")
-<<<<<<< HEAD
                 self.wrapper.set("sphere_scale",
                                  shell.radius,
-=======
-                self.wrapper.set("sphere_scale", shell.radius,
->>>>>>> 20016755
                                  {"selection": centroid_obj})
                 self.wrapper.set("sphere_transparency", 0.85,
                                  {"selection": centroid_obj})
                 self.wrapper.run_cmds([("center",
                                         {"selection": centroid_obj})])
 
-<<<<<<< HEAD
                 atm_names = [a.name
                              for a in sorted(shell.central_atm_grp.atoms)]
                 self.wrapper.label([(centroid_obj,
                                      '"%s"' % "+".join(atm_names))])
-=======
-                atoms = shell.central_atm_grp.atoms
-                labels = [(centroid_obj,
-                           '"%s"' % "+".join([a.name for a in sorted(atoms)]))]
-                self.wrapper.label(labels)
->>>>>>> 20016755
 
                 # Add interactions and styles.
                 interacting_residue_sels = \
