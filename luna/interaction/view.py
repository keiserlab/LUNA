from luna.mol.entry import MolFileEntry
from luna.interaction.calc import InteractionsManager
from luna.wrappers.pymol import (PymolWrapper, PymolSessionManager,
                                 mybio_to_pymol_selection)
from luna.util.file import is_file_valid
from luna.util.exceptions import PymolSessionNotInitialized
from luna.MyBio.util import entity_to_string


class InteractionViewer(PymolSessionManager):

    """Class that inherits from
<<<<<<< HEAD
    :class:`~luna.wrappers.pymol.PymolSessionManager` and implements
    :meth:`set_view` to depict interactions in Pymol and save the view
    as a Pymol session.
=======
    :class:`~luna.wrappers.pymol.PymolSessionManager` and
    implements :meth:`set_view` to depict interactions in Pymol and save the
    view as a Pymol session.
>>>>>>> 20016755

    This class can be used to visualize multiple complexes into the same Pymol
    session, for instance, to compare binding modes. To do so, it is
    recommended that the protein structures are in the same coordinate system,
    i.e., they should be aligned first. This can be achieved with
    :func:`luna.align.tmalign.align_2struct` or any other tool of your
    preference.

    Parameters
    ----------
    show_hydrop_surface : bool
        If True, highlight hydrophobic surfaces. The default value is False.
    **kwargs : dict, optional
        Extra arguments to `InteractionViewer`.
        Refer to :class:`~luna.wrappers.pymol.PymolSessionManager`
        documentation for a list of all possible arguments.

    Examples
    --------

    In the below examples, we will assume a LUNA project object named
    ``proj_obj`` already exists.

    **Example 1)** In the first example, we will visualize all interactions
<<<<<<< HEAD
    identified in the first protein-ligand complex. To do so, we will provide
    a tuple containing an :class:`~luna.interaction.calc.InteractionsManager`
    from where the interactions will be recovered.

    First access the property ``interactions_mngrs`` to get an iterable of
    :class:`~luna.interaction.calc.InteractionsManager` objects and get the
    first one.
=======
    identified in the first protein-ligand complex. To do so, we will provide a
    tuple containing an :class:`~luna.interaction.calc.InteractionsManager`
    from where the interactions will be recovered.

    First access the property ``interactions_mngrs`` to get an iterable of
    :class:`~luna.interaction.calc.InteractionsManager` objects and get
    the first one.
>>>>>>> 20016755

    >>> interactions_mngr = list(proj_obj.interactions_mngrs)[0]

    As `InteractionViewer` expects a list of tuples, we will define it now.
    The first item of the tuple is the :class:`~luna.mol.entry.Entry` instance,
    which represents a ligand. This can be obtained directly from the
    :class:`~luna.interaction.calc.InteractionsManager` object.
    The :class:`~luna.mol.entry.Entry` instance is necessary because the second
    item in the tuple (interactions) may be an iterable of
<<<<<<< HEAD
    :class:`~luna.interaction.type.InteractionType` from where such
    information cannot be recovered. Finally, the third item can be either a
    PDB file or a directory. In this example, we will use the PDB directory
    defined during the LUNA project initialization.

    >>> inter_tuples = [(interactions_mngr.entry,
    ...                  interactions_mngr,
    ...                  proj_obj.pdb_path)]

    Now, we create a new `InteractionViewer` object and call
    :meth:`~luna.wrappers.pymol.PymolSessionManager.new_session`, which will
    initialize the session, depict the interactions, and save the session to
    an output PSE file.
=======
    :class:`~luna.interaction.type.InteractionType` from where such information
    cannot be recovered. Finally, the third item can be either a PDB file or a
    directory. In this example, we will use the PDB directory defined during
    the LUNA project initialization.

    >>> inter_tuples = [(interactions_mngr.entry, interactions_mngr,
    ...                  proj_obj.pdb_path)]

    Now, we create a new `InteractionViewer` object and call
    :meth:`~luna.wrappers.pymol.PymolSessionManager.new_session`,
    which will initialize the session, depict the interactions, and save
    the session to an output PSE file.
>>>>>>> 20016755

    >>> inter_view = InteractionViewer()
    >>> inter_view.new_session(inter_tuples, "output.pse")


<<<<<<< HEAD
    **Example 2)** In this example, we will create a new Pymol session where
    a given set of interactions will be shown. Let's say, for instance, we
    only want to visualize hydrogen bonds.
=======
    **Example 2)** In this example, we will create a new Pymol session where a
    given set of interactions will be shown. Let's say, for instance, we only
    want to visualize hydrogen bonds.
>>>>>>> 20016755

    To do so, instead of defining a tuple with an
    :class:`~luna.interaction.calc.InteractionsManager` instance, we will
    define a list of :class:`~luna.interaction.type.InteractionType` objects,
    which will contain only hydrogen bonds.

    Let's start with the selection of hydrogen bonds. Here, we will use the
    built-in method
    :meth:`luna.interaction.calc.InteractionsManager.filter_by_types`, which
    permits to filter interactions by type.

    >>> interactions_mngr = list(proj_obj.interactions_mngrs)[0]
    >>> hydrogen_bonds = interactions_mngr.filter_by_types(['Hydrogen bond'])

    Now, we just create the tuple as we did before and define the list of
    interactions we want to depict in the Pymol session.

<<<<<<< HEAD
    >>> inter_tuples = [(interactions_mngr.entry, \
    ...                  hydrogen_bonds,
=======
    >>> inter_tuples = [(interactions_mngr.entry, hydrogen_bonds,
>>>>>>> 20016755
    ...                  proj_obj.pdb_path)]

    Finally, we create a new `InteractionViewer` object and call
    :meth:`InteractionViewer.new_session`, which will initialize the session,
    depict the interactions, and save the session to an output PSE file.

    >>> inter_view = InteractionViewer()
    >>> inter_view.new_session(inter_tuples, "output.pse")

    **Example 3)** In this final example, we will create a new Pymol session to
    visualize all complexes in a LUNA project. To do so, we create a list with
    one tuple for each complex:

<<<<<<< HEAD
    >>> inter_tuples = [(im.entry, im, proj_obj.pdb_path) \
for im in proj_obj.interactions_mngrs]
=======
    >>> inter_tuples = [(im.entry, im, proj_obj.pdb_path)
    ...                 for im in proj_obj.interactions_mngrs]
>>>>>>> 20016755

    Then, as we did before, just create a new `InteractionViewer` object and
    call :meth:`InteractionViewer.new_session`.

    >>> inter_view = InteractionViewer()
    >>> inter_view.new_session(inter_tuples, "output.pse")

    **Note:** it is recommended that all complexes have the same atomic
<<<<<<< HEAD
    coordinates to make the analysis and comparisons easier. If that's
    not the case, you may want to align the structures first. To do so,
    you can use :func:`luna.align.tmalign.align_2struct` or any other tool
    of your preference.
=======
    coordinates to make the analysis and comparisons easier. If that's not the
    case, you may want to align the structures first. To do so, you can use
    :func:`luna.align.tmalign.align_2struct` or any other tool of your
    preference.
>>>>>>> 20016755
    """

    def __init__(self, show_hydrop_surface=False, **kwargs):
        self.show_hydrop_surface = show_hydrop_surface
        super().__init__(**kwargs)

    def set_view(self, inter_tuples):
        """Depict interactions into the current Pymol session.

        Parameters
        ----------
        inter_tuples : iterable of tuple
            Each tuple must contain three items: an
            :class:`~luna.mol.entry.Entry` instance, an iterable of
            :class:`~luna.interaction.type.InteractionType` or an
            :class:`~luna.interaction.calc.InteractionsManager`,
            and a PDB file or the directory where the PDB file is located.
        """

        if not isinstance(self.wrapper, PymolWrapper):
            raise PymolSessionNotInitialized("No session was initialized.")

        for target_entry, inter_data, pathname in inter_tuples:

            if is_file_valid(pathname):
                pdb_file = pathname
            else:
                pdb_file = "%s/%s.pdb" % (pathname, target_entry.pdb_id)

            main_grp = target_entry.to_string(sep="-").replace("'", "-")

            mol_block = \
                (entity_to_string(target_entry.get_biopython_structure())
                 if isinstance(target_entry, MolFileEntry) else None)

            # Load PDB and extract hetatm.
            self.load_pdb(pdb_file, main_grp, mol_block)

            if isinstance(inter_data, InteractionsManager):
                interactions = inter_data.interactions
            else:
                interactions = inter_data

            # Add interactions and styles.
            interacting_residue_sels = \
                self.set_interactions_view(interactions, main_grp)
            if interacting_residue_sels:
<<<<<<< HEAD
                sel = " or ".join(interacting_residue_sels)
                self.wrapper.select(name="%s.inter_residues" % main_grp,
                                    selection=sel)
=======
                sels = " or ".join(interacting_residue_sels)
                self.wrapper.select(name="%s.inter_residues" % main_grp,
                                    selection=sels)
>>>>>>> 20016755

            if self.show_hydrop_surface:
                self.wrapper.color([("white", "%s and !name PS*" % main_grp)])

                # It will display all hydrophobic groups if an
                # AtomGroupsManager is available.
                atm_grp_mngr = interactions[0].src_grp.manager
                if atm_grp_mngr is not None:
                    interacting_atms = set()
                    for atm_grp in \
                        atm_grp_mngr.filter_by_types(["Hydrophobe",
                                                      "Hydrophobic"],
                                                     must_contain_all=False):

                        inters = [i for i in atm_grp.interactions
                                  if i.type == "Hydrophobic"]

                        for comp in atm_grp.compounds:
                            comp_sel = ("%s and %s"
                                        % (main_grp,
                                           mybio_to_pymol_selection(comp)))
                            self.wrapper.show([("sticks", comp_sel)])

                        if len(inters) > 0:
                            for inter in inters:
                                for atm in (inter.src_grp.atoms
                                            + inter.trgt_grp.atoms):
                                    sel = mybio_to_pymol_selection(atm)
                                    if atm not in interacting_atms:
                                        self.wrapper.color([("pink",
                                                             "%s and %s"
                                                             % (main_grp,
                                                                sel))])

                                for atm in (inter.src_interacting_atms
                                            + inter.trgt_interacting_atms):
                                    sel = mybio_to_pymol_selection(atm)
                                    self.wrapper.color([("hotpink",
                                                         "%s and %s"
                                                         % (main_grp, sel))])
                                    interacting_atms.add(atm)

                        else:
                            for atm in atm_grp.atoms:
                                sel = mybio_to_pymol_selection(atm)
                                self.wrapper.color([("wheat",
                                                     "%s and %s"
                                                     % (main_grp, sel))])

                    self.wrapper.hide([("sticks",
                                        "%s and not hetatm" % main_grp)])
                    self.wrapper.show([("sticks",
                                        "%s.inter_residues" % main_grp)])
                    self.wrapper.color([("white",
                                         "%s and not hetatm and not "
                                         "%s.inter_residues and !name PS*"
                                         % (main_grp, main_grp))])

                # Otherwise, it will display only hydrophobic groups comprising
                # the interacting groups.
                else:
                    interacting_atms = set()
                    for inter in interactions:
                        if inter.type != "Hydrophobic":
                            continue

                        for atm in inter.src_grp.atoms + inter.trgt_grp.atoms:
                            sel = mybio_to_pymol_selection(atm)
                            if atm not in interacting_atms:
                                self.wrapper.color([("pink", 
                                                     "%s and %s"
                                                     % (main_grp, sel))])

                        for atm in inter.src_interacting_atms + inter.trgt_interacting_atms:
                            sel = mybio_to_pymol_selection(atm)
                            self.wrapper.color([("hotpink",
                                                 "%s and %s"
                                                 % (main_grp, sel))])
                            interacting_atms.add(atm)

        self.set_last_details_to_view()<|MERGE_RESOLUTION|>--- conflicted
+++ resolved
@@ -10,15 +10,9 @@
 class InteractionViewer(PymolSessionManager):
 
     """Class that inherits from
-<<<<<<< HEAD
     :class:`~luna.wrappers.pymol.PymolSessionManager` and implements
     :meth:`set_view` to depict interactions in Pymol and save the view
     as a Pymol session.
-=======
-    :class:`~luna.wrappers.pymol.PymolSessionManager` and
-    implements :meth:`set_view` to depict interactions in Pymol and save the
-    view as a Pymol session.
->>>>>>> 20016755
 
     This class can be used to visualize multiple complexes into the same Pymol
     session, for instance, to compare binding modes. To do so, it is
@@ -43,7 +37,6 @@
     ``proj_obj`` already exists.
 
     **Example 1)** In the first example, we will visualize all interactions
-<<<<<<< HEAD
     identified in the first protein-ligand complex. To do so, we will provide
     a tuple containing an :class:`~luna.interaction.calc.InteractionsManager`
     from where the interactions will be recovered.
@@ -51,15 +44,6 @@
     First access the property ``interactions_mngrs`` to get an iterable of
     :class:`~luna.interaction.calc.InteractionsManager` objects and get the
     first one.
-=======
-    identified in the first protein-ligand complex. To do so, we will provide a
-    tuple containing an :class:`~luna.interaction.calc.InteractionsManager`
-    from where the interactions will be recovered.
-
-    First access the property ``interactions_mngrs`` to get an iterable of
-    :class:`~luna.interaction.calc.InteractionsManager` objects and get
-    the first one.
->>>>>>> 20016755
 
     >>> interactions_mngr = list(proj_obj.interactions_mngrs)[0]
 
@@ -69,7 +53,6 @@
     :class:`~luna.interaction.calc.InteractionsManager` object.
     The :class:`~luna.mol.entry.Entry` instance is necessary because the second
     item in the tuple (interactions) may be an iterable of
-<<<<<<< HEAD
     :class:`~luna.interaction.type.InteractionType` from where such
     information cannot be recovered. Finally, the third item can be either a
     PDB file or a directory. In this example, we will use the PDB directory
@@ -83,34 +66,14 @@
     :meth:`~luna.wrappers.pymol.PymolSessionManager.new_session`, which will
     initialize the session, depict the interactions, and save the session to
     an output PSE file.
-=======
-    :class:`~luna.interaction.type.InteractionType` from where such information
-    cannot be recovered. Finally, the third item can be either a PDB file or a
-    directory. In this example, we will use the PDB directory defined during
-    the LUNA project initialization.
-
-    >>> inter_tuples = [(interactions_mngr.entry, interactions_mngr,
-    ...                  proj_obj.pdb_path)]
-
-    Now, we create a new `InteractionViewer` object and call
-    :meth:`~luna.wrappers.pymol.PymolSessionManager.new_session`,
-    which will initialize the session, depict the interactions, and save
-    the session to an output PSE file.
->>>>>>> 20016755
 
     >>> inter_view = InteractionViewer()
     >>> inter_view.new_session(inter_tuples, "output.pse")
 
 
-<<<<<<< HEAD
     **Example 2)** In this example, we will create a new Pymol session where
     a given set of interactions will be shown. Let's say, for instance, we
     only want to visualize hydrogen bonds.
-=======
-    **Example 2)** In this example, we will create a new Pymol session where a
-    given set of interactions will be shown. Let's say, for instance, we only
-    want to visualize hydrogen bonds.
->>>>>>> 20016755
 
     To do so, instead of defining a tuple with an
     :class:`~luna.interaction.calc.InteractionsManager` instance, we will
@@ -128,12 +91,8 @@
     Now, we just create the tuple as we did before and define the list of
     interactions we want to depict in the Pymol session.
 
-<<<<<<< HEAD
     >>> inter_tuples = [(interactions_mngr.entry, \
     ...                  hydrogen_bonds,
-=======
-    >>> inter_tuples = [(interactions_mngr.entry, hydrogen_bonds,
->>>>>>> 20016755
     ...                  proj_obj.pdb_path)]
 
     Finally, we create a new `InteractionViewer` object and call
@@ -147,13 +106,8 @@
     visualize all complexes in a LUNA project. To do so, we create a list with
     one tuple for each complex:
 
-<<<<<<< HEAD
     >>> inter_tuples = [(im.entry, im, proj_obj.pdb_path) \
 for im in proj_obj.interactions_mngrs]
-=======
-    >>> inter_tuples = [(im.entry, im, proj_obj.pdb_path)
-    ...                 for im in proj_obj.interactions_mngrs]
->>>>>>> 20016755
 
     Then, as we did before, just create a new `InteractionViewer` object and
     call :meth:`InteractionViewer.new_session`.
@@ -162,17 +116,10 @@
     >>> inter_view.new_session(inter_tuples, "output.pse")
 
     **Note:** it is recommended that all complexes have the same atomic
-<<<<<<< HEAD
     coordinates to make the analysis and comparisons easier. If that's
     not the case, you may want to align the structures first. To do so,
     you can use :func:`luna.align.tmalign.align_2struct` or any other tool
     of your preference.
-=======
-    coordinates to make the analysis and comparisons easier. If that's not the
-    case, you may want to align the structures first. To do so, you can use
-    :func:`luna.align.tmalign.align_2struct` or any other tool of your
-    preference.
->>>>>>> 20016755
     """
 
     def __init__(self, show_hydrop_surface=False, **kwargs):
@@ -220,15 +167,9 @@
             interacting_residue_sels = \
                 self.set_interactions_view(interactions, main_grp)
             if interacting_residue_sels:
-<<<<<<< HEAD
                 sel = " or ".join(interacting_residue_sels)
                 self.wrapper.select(name="%s.inter_residues" % main_grp,
                                     selection=sel)
-=======
-                sels = " or ".join(interacting_residue_sels)
-                self.wrapper.select(name="%s.inter_residues" % main_grp,
-                                    selection=sels)
->>>>>>> 20016755
 
             if self.show_hydrop_surface:
                 self.wrapper.color([("white", "%s and !name PS*" % main_grp)])
