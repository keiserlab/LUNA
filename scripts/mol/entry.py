--- conflicted
+++ resolved
@@ -12,21 +12,12 @@
 from openbabel import OBMol
 from pybel import Molecule as PybelMol
 
-
-<<<<<<< HEAD
-from mol.wrappers.rdkit import RDKIT_FORMATS, read_multimol_file
+from mol.wrappers.rdkit import RDKIT_FORMATS, read_multimol_file, read_mol_from_file
 from mol.wrappers.base import MolWrapper
 from util.default_values import ACCEPTED_MOL_OBJ_TYPES, ENTRY_SEPARATOR
-from util.file import get_file_format
+from util.file import get_file_format, get_filename
 from util.exceptions import InvalidEntry, IllegalArgumentError, MoleculeObjectError, MoleculeObjectTypeError, MoleculeNotFoundError
-from MyBio.PDB.PDBParser import PDBParser
-=======
-from mol.wrappers.rdkit import RDKIT_FORMATS, read_multimol_file, read_mol_from_file
-from util.default_values import ACCEPTED_MOL_OBJ_TYPES, ENTRY_SEPARATOR
-from util.file import get_file_format, get_filename
-from util.exceptions import InvalidEntry, IllegalArgumentError, MoleculeObjectError, MoleculeNotFoundError
 from MyBio.PDB.PDBParser import PDBParser, WATER_NAMES
->>>>>>> d570c47e
 from MyBio.PDB.Entity import Entity
 
 
@@ -202,7 +193,6 @@
 
 class MolEntry(Entry):
 
-<<<<<<< HEAD
     def __init__(self, pdb_id, mol_id, mol_obj=None, mol_file=None, mol_file_ext=None, mol_obj_type='rdkit', sep=ENTRY_SEPARATOR):
 
         if mol_obj is not None:
@@ -210,9 +200,6 @@
                 mol_obj = mol_obj.unwrap()
             elif isinstance(mol_obj, PybelMol):
                 mol_obj = mol_obj.OBMol
-=======
-    def __init__(self, pdb_id, mol_id, mol_file=None, mol_file_ext=None, mol_obj_type='rdkit', autoload=False, sep=ENTRY_SEPARATOR):
->>>>>>> d570c47e
 
             if isinstance(mol_obj, RDMol):
                 mol_obj_type = "rdkit"
