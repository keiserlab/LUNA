from collections import defaultdict
from rdkit.Chem import MolFromMolBlock, MolFromMolFile, SanitizeFlags, SanitizeMol
from pybel import readfile
from openbabel import etab
import numpy as np
from Bio.KDTree import KDTree


from MyBio.selector import ResidueSelector, AtomSelector
from MyBio.util import save_to_file
from graph.bellman_ford import bellman_ford
from mol.interaction.contact import get_contacts_for_entity, get_cov_contacts_for_entity
from mol.atom import ExtendedAtom, AtomData
from mol.charge_model import OpenEyeModel
from mol.validator import MolValidator
from mol.wrappers.obabel import convert_molecule
from mol.wrappers.base import MolWrapper
from mol.features import ChemicalFeature
from util.file import get_unique_filename, remove_files
from util.exceptions import MoleculeSizeError, IllegalArgumentError, MoleculeObjectError
from util.default_values import ACCEPTED_MOL_OBJ_TYPES, COV_SEARCH_RADIUS, OPENBABEL
from mol.interaction.type import InteractionType
import mol.interaction.math as im


import logging
logger = logging.getLogger()


SS_BOND_FEATURES = ["Atom", "Acceptor", "ChalcogenDonor", "Hydrophobic"]


class AtomGroupsManager():

    def __init__(self, atm_grps=None):
        self._atm_grps = list(atm_grps) or []

    @property
    def atm_grps(self):
        return self._atm_grps

    @property
    def size(self):
        return len(self._atm_grps)

    @property
    def summary(self):
        summary = defaultdict(int)
        for grp in self.atm_grps:
            for feature in grp.features:
                summary[feature] += 1

        return summary

    def filter_by_types(self, types):
        for atm_grp in self.atm_grps:
            if set(types).issubset(set(atm_grp.feature_names)):
                yield atm_grp

    def add_atm_grps(self, atm_grps):
        self._atm_grps = list(set(self._atm_grps + list(atm_grps)))

    def remove_atm_grps(self, atm_grps):
        self._atm_grps = list(set(self._atm_grps) - set(atm_grps))

        # ExtendedAtom objects keep a list of all AtomGroup objects to which they belong to. So, if we don't clear the references directly,
        # the AtomGroup objects will still exist in the ExtendedAtom list even when they were already removed from an instance of
        # AtomGroupsManager().
        for atm_grp in atm_grps:
            atm_grp.clear_refs()

    def merge_hydrophobic_atoms(self, interactions_mngr):

        # Only hydrophobic atom groups.
        hydrop_atm_grps = list(self.filter_by_types(["Hydrophobic"]))

        # Hydrophobic islands dictionary. Keys are integer values and items are defined by a set of atom groups.
        hydrop_islands = defaultdict(set)

        # It stores a mapping of an atom (represented by its serial number) and a hydrophobic island (defined by its keys).
        atm_mapping = {}

        island_id = 0
        for atm_grp in hydrop_atm_grps:
            # Hydrophobic atoms are defined always as only one atom.
            atm = atm_grp.atoms[0]

            # Recover the groups of all neighbors of this atom (it will merge all existing islands).
            nb_grps = set([atm_mapping[nb] for nb in atm.neighborhood[atm.serial_number].keys() if nb in atm_mapping])

            # Already there are hydrophobic islands formed by the neighbors of this atom.
            if nb_grps:
                # Merge all groups of the neighbors of this atom.
                new_island = set(chain.from_iterable([hydrop_islands.pop(nb_grp_id) for nb_grp_id in nb_grps]))
                # Include this atom to the merged group.
                new_island.add(atm)

                for k in atm_mapping:
                    if atm_mapping[k] in nb_grps:
                        atm_mapping[k] = island_id

                hydrop_islands[island_id] = new_island
                atm_mapping[atm.serial_number] = island_id
            else:
                atm_mapping[atm.serial_number] = island_id
                hydrop_islands[island_id].add(atm)
            island_id += 1

        # Create AtomGroup objects for the hydrophobe islands
        for island_id in hydrop_islands:
            hydrophobe = AtomGroup(hydrop_islands[island_id], [ChemicalFeature("Hydrophobe")])
            hydrop_islands[island_id] = hydrophobe

        hydrop_interactions = list(interactions_mngr.filter_by_types(["Hydrophobic"]))
        island_island_inter = defaultdict(set)
        for inter in hydrop_interactions:
            src_atm = inter.src_grp.atoms[0]
            trgt_atm = inter.trgt_grp.atoms[0]

            # The two island ids are used as key.
            key = tuple(sorted([atm_mapping[src_atm.serial_number], atm_mapping[trgt_atm.serial_number]]))

            island_island_inter[key].add(inter)

        interactions = set()
        for k in sorted(island_island_inter):

            island_atms = defaultdict(set)

            centroids = {}
            min_cc_dist = float("Inf")

            for inter in island_island_inter[k]:
                src_atm = inter.src_grp.atoms[0]
                trgt_atm = inter.trgt_grp.atoms[0]

                island_atms[atm_mapping[src_atm.serial_number]].add(src_atm)
                island_atms[atm_mapping[trgt_atm.serial_number]].add(trgt_atm)

                if inter.dist_hydrop_inter < min_cc_dist:
                    centroids[atm_mapping[src_atm.serial_number]] = src_atm.coord
                    centroids[atm_mapping[trgt_atm.serial_number]] = trgt_atm.coord
                    min_cc_dist = inter.dist_hydrop_inter

            params = {"dist_hydrop_inter": min_cc_dist}

            inter = InteractionType(hydrop_islands[k[0]], hydrop_islands[k[1]], "Hydrophobic",
                                    src_interacting_atms=island_atms[k[0]], trgt_interacting_atms=island_atms[k[1]],
                                    src_centroid=centroids[k[0]], trgt_centroid=centroids[k[1]], directional=False, params=params)
            interactions.add(inter)

        # Update the list of interactions with the new island-island interactions.
        interactions_mngr.add_interactions(interactions)
        # Remove atom-atom hydrophobic interactions.
        interactions_mngr.remove_interactions(hydrop_interactions)

        # Update the list of atom groups with the new atom groups (hydrophobic islands).
        self.add_atm_grps(hydrop_islands.values())

        for atm_grp in hydrop_atm_grps:
            features = [f for f in atm_grp.features if f.name != "Hydrophobic"]

            # If the atom group ended up having no feature after the remotion of the feature "Hydrophobic", we can remove this atom group.
            # This is unlikely to occur as all atoms (by default) will have at least the feature 'Atom'. But, depending one the
            # pharmacophore rules definition, it can occur.
            if len(features) == 0:
                self.remove_atm_grps([atm_grp])
            else:
                atm_grp.features = features

    def __len__(self):
        # Number of atom groups.
        return self.size


class AtomGroup():

    def __init__(self, atoms, features, interactions=None):

        self._atoms = list(atoms)

        # Atom properties
        self._coords = im.atom_coordinates(atoms)
        self._centroid = im.centroid(self.coords)
        self._normal = None

        self.features = features
        self._interactions = interactions or []
        self._hash_cache = None

        for atm in self.atoms:
            atm.add_atm_grps([self])

    @property
    def atoms(self):
        return self._atoms

    @property
    def compounds(self):
        return set([a.parent for a in self._atoms])

    @property
    def coords(self):
        return self._coords

    @property
    def centroid(self):
        return self._centroid

    @property
    def normal(self):
        if self._normal is None:
            self._normal = im.calc_normal(self.coords)
        return self._normal

    @property
    def feature_names(self):
        return [f.name for f in self.features]

    @property
    def interactions(self):
        return self._interactions

    @property
    def size(self):
        return len(self.atoms)

    def has_atom(self, atom):
        return atom in self.atoms

    def contain_group(self, atm_grp):
        return set(atm_grp.atoms).issubset(set(self.atoms))

    def get_serial_numbers(self):
        return [a.get_serial_number() for a in self.atoms]

    def get_interactions_with(self, atm_grp):
        target_interactions = []

        for inter in self.interactions:
            if inter.src_grp == atm_grp or inter.trgt_grp == atm_grp:
                target_interactions.append(inter)

        return target_interactions

    def get_shortest_path_size(self, trgt_grp):
        shortest_path_size = float('inf')
        for src_atm in self.atoms:
            # d stores the path size from the source to the target, and p stores the predecessors from each target.
            d, p = bellman_ford(src_atm.neighborhood, src_atm.serial_number)
            for trgt_atm in trgt_grp.atoms:
                if trgt_atm.serial_number in d:
                    if d[trgt_atm.serial_number] < shortest_path_size:
                        shortest_path_size = d[trgt_atm.serial_number]
        return shortest_path_size

    def add_interactions(self, interactions):
        self._interactions = list(set(self.interactions + list(interactions)))

    def remove_interactions(self, interactions):
        self._interactions = list(set(self.interactions) - set(interactions))

    def is_water(self):
        """Return 1 if all compounds are water molecules."""
        return all([a.parent.is_water() for a in self.atoms])

    def is_hetatm(self):
        """Return 1 if all compounds are hetero groups."""
        return all([a.parent.is_hetatm() for a in self.atoms])

    def is_aminoacid(self):
        """Return 1 if all compounds are amino acids."""
        return all([a.parent.is_aminoacid() for a in self.atoms])

    def is_nucleotide(self):
        """Return 1 if all compounds are nucleotides."""
        return all([a.parent.is_nucleotide() for a in self.atoms])

    def is_mixed(self):
        """Return 1 if the compounds are from different classes."""
        return len(set([a.parent.get_class() for a in self.atoms])) > 1

    def has_water(self):
        """Return 1 if at least one compound is a water molecule."""
        return any([a.parent.is_water() for a in self.atoms])

    def has_hetatm(self):
        """Return 1 if at least one compound is an hetero groups."""
        return any([a.parent.is_hetatm() for a in self.atoms])

    def has_aminoacid(self):
        """Return 1 if at least one compound is an amino acids."""
        return any([a.parent.is_aminoacid() for a in self.atoms])

    def has_nucleotide(self):
        """Return 1 if at least one compound is a nucleotides."""
        return any([a.parent.is_nucleotide() for a in self.atoms])

    def has_target(self):
        """Return 1 if at least one compound is the target."""
        return any([a.parent.is_target() for a in self.atoms])

    def clear_refs(self):
        for atm in self.atoms:
            atm.remove_atm_grps([self])

    def __repr__(self):
        return '<AtomGroup: [%s]>' % ', '.join([str(x) for x in self.atoms])

    def __eq__(self, other):
        """Overrides the default implementation"""
        if isinstance(self, other.__class__):
            return self.atoms == other.atoms and self.features == other.features
        return False

    def __ne__(self, other):
        """Overrides the default implementation"""
        return not self.__eq__(other)

    def __len__(self):
        # Number of atoms.
        return self.size

    def __hash__(self):
        """Overrides the default implementation"""
        if self._hash_cache is None:
            # Transform atoms and features list into an imutable data structure.
            # The lists are sorted in order to avoid dependence on appending order.
            atoms_tuple = tuple(sorted(self.atoms, key=hash))
            feat_tuple = tuple(sorted(self.features, key=hash))

            self._hash_cache = hash((atoms_tuple, feat_tuple))
        return self._hash_cache


class AtomGroupPerceiver():

    def __init__(self, feature_extractor, add_h=False, ph=None, amend_mol=True, mol_obj_type="rdkit",
                 charge_model=OpenEyeModel(), tmp_path=None, expand_selection=True, default_properties=None,
                 radius=COV_SEARCH_RADIUS):

        if mol_obj_type not in ACCEPTED_MOL_OBJ_TYPES:
            raise IllegalArgumentError("Objects of type '%s' are not currently accepted. "
                                       "The available options are: %s." % (mol_obj_type, ", ".join(ACCEPTED_MOL_OBJ_TYPES)))

        self.feature_extractor = feature_extractor
        self.add_h = add_h
        self.ph = ph
        self.amend_mol = amend_mol
        self.mol_obj_type = mol_obj_type
        self.charge_model = charge_model
        self.tmp_path = tmp_path
        self.expand_selection = expand_selection
        self.default_properties = default_properties
        self.radius = radius

    def perceive_atom_groups(self, compounds, mol_objs_dict=None):
        mol_objs_dict = mol_objs_dict or {}

        perceived_atm_grps = set()

        for comp in compounds:
            atm_grps = None
            if self.default_properties is not None:
                atm_grps = self._get_default_properties(comp)

            if atm_grps is None:
                logger.info("It will try to perceive the features of the compound %s as no predefined properties was provided."
                            % comp)

                mol_obj = mol_objs_dict.get(comp.id, None)

                # If no OBMol object was defined and expand_selection was set ON, it will get all compounds around the
                # target and create a new OBMol object with them.
                if mol_obj is None and self.expand_selection:
                    comp_list = self._get_proximal_compounds(comp)
                # Otherwise, the compound list will be composed only by the target compound.
                else:
                    comp_list = [comp]

                # Select compounds based on the compounds list defined previously.
                comp_sel = ResidueSelector(comp_list, keep_altloc=False, keep_hydrog=False)
                # Recover all atoms from the previous selected compounds.
                atoms = tuple([a for r in comp_list for a in r.get_unpacked_list() if comp_sel.accept_atom(a)])

<<<<<<< HEAD
                atm_grps = self._get_calculated_properties(comp, atoms, comp_sel, mol_obj)

            if atm_grps:
                perceived_atm_grps.update(atm_grps)
=======
        return comp_grps
>>>>>>> d570c47e

        return AtomGroupsManager(perceived_atm_grps)

    def _get_proximal_compounds(self, target_compound):
        model = target_compound.get_parent_by_level('M')
        proximal = get_contacts_for_entity(entity=model, source=target_compound, radius=self.radius, level='R')

        # Sorted by the compound order as in the PDB.
        return sorted(list(set([p[1] for p in proximal])), key=lambda r: r.idx)

    def _get_default_properties(self, target_compound):
        #
        # TODO: Limitations in this method, although not so impactful:
        #           - How to detect if the compound is the first one? In this case the N should be +.
        #           - What to do when there is a covalently bonded ligand? It may change some atom properties.
        #           - What to do with coordinated metals (similar to the previous problem)? It may change some atom properties.
        #           - What to do with hydrogens if the users asked to add it?
        #
        # Although this cases are not so important they may slightly change the results of the analysis.
        #
        # This function only works if the user informed default properties to the target compound.
        if target_compound.resname in self.default_properties:

            atm_sel = AtomSelector(keep_altloc=False, keep_hydrog=False)
            atm_map = {atm.name: ExtendedAtom(atm) for atm in target_compound.get_atoms() if atm_sel.accept_atom(atm)}

            atms_in_ss_bonds = set()

            if target_compound.is_water() is False:
                model = target_compound.get_parent_by_level('M')
                cov_atoms = get_cov_contacts_for_entity(entity=model, source=target_compound)

                neighbors = set()
                for atm1, atm2 in cov_atoms:
                    # Validate the atoms using the AtomSelector created previously.
                    if atm_sel.accept_atom(atm1) and atm_sel.accept_atom(atm2):
                        # Add all compounds covalently bonded to the target compound into the neighbors list.
                        if atm1.parent != target_compound:
                            neighbors.add(atm1.parent)
                        if atm2.parent != target_compound:
                            neighbors.add(atm2.parent)

                        if atm1.parent != atm2.parent and atm1.parent.resname == "CYS" and atm2.parent.resname == "CYS":
                            atms_in_ss_bonds.add(atm_map[atm1.name])
                            atms_in_ss_bonds.add(atm_map[atm2.name])

                        # If the atom 1 belongs to the target and is not a hydrogen, add atom 2 to its neighbor list.
                        if atm1.parent == target_compound and atm1.element != "H":
                            atom_info = AtomData(etab.GetAtomicNum(atm2.element), atm2.coord, atm2.serial_number)
                            atm_map[atm1.name].add_nb_info([atom_info])
                        # If the atom 2 belongs to the target and is not a hydrogen, add atom 1 to its neighbor list.
                        if atm2.parent == target_compound and atm2.element != "H":
                            atom_info = AtomData(etab.GetAtomicNum(atm1.element), atm1.coord, atm1.serial_number)
                            atm_map[atm2.name].add_nb_info([atom_info])

            # New atom groups set.
            atm_grps = set()

            for atms_str in self.default_properties[target_compound.resname]:
                nb_atoms = []
                missing_atoms = []
                for atm_name in atms_str.split(","):
                    if atm_name in atm_map:
                        nb_atoms.append(atm_map[atm_name])
                    else:
                        missing_atoms.append(atm_name)

                if missing_atoms:
                    # If the only missing atom is the OXT.
                    if len(missing_atoms) == 1 and missing_atoms[0] == "OXT":
                        # If there is no successor compound, it may be an indication that there is a missing atom, the OXT in this case.
                        # But, sometimes not having the successor compound may be caused by missing compounds instead of missing atoms.
                        # As it is not so important, we will always print the alert.
                        if "next" not in neighbors:
                            logger.warning("The group composed by the atoms '%s' will be ignored because the OXT atom is missing in the "
                                           "compound %s. If the atom is not the C-terminal just ignore this message. "
                                           % (atms_str.replace(",", ", "), target_compound))
                    else:
                        logger.warning("The group composed by the atoms '%s' will be ignored because some of them were not found in "
                                       "the compound %s. The missing atoms are: %s." % (atms_str.replace(",", ", "), target_compound,
                                                                                        ", ".join(missing_atoms)))
                else:
                    # It checks if a cysteine atom is establishing a disulfide bond. If it does, it will read a predefined set of
                    # properties (SS_BOND_FEATURES). In this case, the SG is hydrophobic and is not a donor anymore.
                    if target_compound.is_aminoacid() and target_compound.resname == "CYS" and nb_atoms[0] in atms_in_ss_bonds:
                        features = [ChemicalFeature(f) for f in SS_BOND_FEATURES]
                    else:
                        features = [ChemicalFeature(f) for f in self.default_properties[target_compound.resname][atms_str].split(",")]

                    # It considers all first compounds in the chain as the N-terminal and won't evaluate if there are missing compounds
                    # in the N-terminal. Since not all PDBs will have a 'REMARK 465 MISSING RESIDUES' field and, also, given that this
                    # field is not reliable enough, the best way to deal with the N-terminal would be by aligning the structure with
                    # the protein sequence. However, it would force one to provide the sequence and it would also increase the processing
                    # time only to identify if the compound is an N-terminal or not. In most of the cases, the first compound will be the
                    # N-terminal. Moreover, in general (maybe always), the binding sites will not be at the ends of the protein.
                    # Therefore, I opted to always attribute a 'PositivelyIonizable' property to the N atom from the first
                    # compound in the chain.
                    if atms_str == "N" and target_compound.idx == 0:
                        features.append(ChemicalFeature("PositivelyIonizable"))

                    atm_grps.add(AtomGroup(nb_atoms, list(set(features))))

            # Check for amides only when the target is an amino acid.
            if target_compound.is_aminoacid():
                for nb in neighbors:
                    # Ignore compounds that are not amino acids.
                    if not nb.is_aminoacid():
                        continue
                    # Recover valid atoms by applying an atom selection.
                    nb_atms = {atm.name: atm for atm in nb.get_atoms() if atm_sel.accept_atom(atm)}
                    if nb.idx < target_compound.idx:
                        # If this compound is neighbor of the target compound N, then they form an amide (N-C=O).
                        if "N" in atm_map and "O" in nb_atms and "C" in nb_atms and atm_map["N"].is_neighbor(nb_atms["C"]):
                            # Define an amide group and add it to the compound groups.
                            # In the atm_map, the atoms were already transformed into ExtendedAtoms().
                            amide = [atm_map["N"], ExtendedAtom(nb_atms["C"]), ExtendedAtom(nb_atms["O"])]
                            atm_grps.add(AtomGroup(amide, [ChemicalFeature("Amide")]))
                    elif nb.idx > target_compound.idx:
                        # If this compound is neighbor of the target compound C, then they form an amide (N-C=O).
                        if "N" in nb_atms and "O" in atm_map and "C" in atm_map and atm_map["C"].is_neighbor(nb_atms["N"]):
                            # Define an amide group and add it to the compound groups.
                            # In the atm_map, the atoms were already transformed into ExtendedAtoms().
                            amide = [ExtendedAtom(nb_atms["N"]), atm_map["C"], atm_map["O"]]
                            atm_grps.add(AtomGroup(amide, [ChemicalFeature("Amide")]))

            # Define a new graph as a dict object: each key is a serial number and the values are dictionaries with the serial
            # number of each neighbor of an atom. The algorithm of Bellman Ford requires weights, so we set all weights to 1.
            nb_graph = {atm.serial_number: None for atm in atm_map.values()}
            for atm in atm_map.values():
                # Add the neighbors of this atom. The number '1' defined below represents the edge weight. But, right now it's not used.
                nb_graph[atm.serial_number] = {i.serial_number: 1 for i in atm.neighbors_info if i.serial_number in nb_graph}
                # Set the graph dictionary to each ExtendedAtom object. Since, dictionaries are passed as references, we can change
                # the variable nb_graph and the changes will be updated in each ExtendedAtom object automatically.
                atm.set_neighborhood(nb_graph)

            return atm_grps

    def _get_calculated_properties(self, target_compound, target_atoms, compound_selector, mol_obj=None):
        # If no OBMol was defined, create a new one through the compound list.
        mol_obj = mol_obj or self._get_mol_from_entity(target_compound.get_parent_by_level('M'), compound_selector)
        mol_obj = MolWrapper(mol_obj)

        # Wrap the molecule.
        mol_obj = MolWrapper(mol_obj)

        if mol_obj.get_num_heavy_atoms() != len(target_atoms):
            raise MoleculeSizeError("The number of heavy atoms in the PDB selection and in the MOL file are different.")

        # Ignore hydrogen atoms.
        atm_obj_list = [atm for atm in mol_obj.get_atoms() if atm.get_atomic_num() != 1]

        atm_map = {}
        trgt_atms = {}
        for i, atm_obj in enumerate(atm_obj_list):
            atm_map[atm_obj.get_idx()] = target_atoms[i].serial_number
            trgt_atms[target_atoms[i].serial_number] = ExtendedAtom(target_atoms[i])

        # Set all neighbors, i.e., covalently bonded atoms.
        for bond_obj in mol_obj.get_bonds():
            bgn_atm_obj = bond_obj.get_begin_atom()
            end_atm_obj = bond_obj.get_end_atom()

            # At least one of the atoms must be a non-hydrogen atom.
            if bgn_atm_obj.get_atomic_num() != 1 or end_atm_obj.get_atomic_num() != 1:
                # If the atom 1 is not a hydrogen, add atom 2 to its neighbor list.
                if bgn_atm_obj.get_atomic_num() != 1:
                    serial_number = atm_map.get(end_atm_obj.get_idx())
                    coord = mol_obj.get_atom_coord_by_id(end_atm_obj.get_id())
                    atom_info = AtomData(end_atm_obj.get_atomic_num(), coord, serial_number)
                    trgt_atms[atm_map[bgn_atm_obj.get_idx()]].add_nb_info([atom_info])
                # If the atom 2 is not a hydrogen, add atom 1 to its neighbor list.
                if end_atm_obj.get_atomic_num() != 1:
                    serial_number = atm_map.get(bgn_atm_obj.get_idx())
                    coord = mol_obj.get_atom_coord_by_id(bgn_atm_obj.get_id())
                    atom_info = AtomData(bgn_atm_obj.get_atomic_num(), coord, serial_number)
                    trgt_atms[atm_map[end_atm_obj.get_idx()]].add_nb_info([atom_info])

        group_features = self.feature_extractor.get_features_by_groups(mol_obj, atm_map)

        # New atom groups set.
        atm_grps = set()

        for key in group_features:
            grp_obj = group_features[key]

            # It only accepts groups containing at least one atom from the target compound.
            if any([trgt_atms[i].parent == target_compound for i in grp_obj["atm_ids"]]) is False:
                continue

            atoms = [trgt_atms[i] for i in grp_obj["atm_ids"]]
            atm_grps.add(AtomGroup(atoms, grp_obj["features"]))

        # Define a new graph as a dict object: each key is a serial number and the values are dictionaries with the serial
        # number of each neighbor of an atom. The algorithm of Bellman Ford requires weights, so we set all weights to 1.
        nb_graph = {atm.serial_number: None for atm in trgt_atms.values()}
        for atm in trgt_atms.values():
            # Add the neighbors of this atom. The number '1' defined below represents the edge weight. But, right now it's not used.
            nb_graph[atm.serial_number] = {i.serial_number: 1 for i in atm.neighbors_info if i.serial_number in nb_graph}
            # Set the graph dictionary to each ExtendedAtom object. Since, dictionaries are passed as references, we can change
            # the variable nb_graph and the changes will be updated in each ExtendedAtom object automatically.
            atm.set_neighborhood(nb_graph)

        return atm_grps

    def _get_mol_from_entity(self, entity, compound_selector):
        # First it saves the selection into a PDB file and then it converts the file to .mol.
        # I had to do it because the OpenBabel 2.4.1 had a problem with some molecules containing aromatic rings.
        # In such cases, the aromatic ring was being wrongly perceived and some atoms received more double bonds than it
        # was expected. The version 2.3.2 works better. Therefore, I defined this version manually (openbabel property).
        filename = get_unique_filename(self.tmp_path)
        pdb_file = '%s.pdb' % filename
        logger.info("Saving the PDB object as a PDB file named '%s'." % pdb_file)
        save_to_file(entity, pdb_file, compound_selector)

        mol_file = '%s.mol' % filename
        ob_opt = {"error-level": 5}
        logger.info("Converting the PDB file '%s' to a Mol file named '%s' using Open Babel." % (pdb_file, mol_file))
        if self.add_h:
            logger.info("Hydrogens will be added to the molecule.")
            if self.ph is not None:
                ob_opt["p"] = self.ph
            else:
                ob_opt["h"] = ""
        convert_molecule(pdb_file, mol_file, opt=ob_opt, openbabel=OPENBABEL)

        mol_obj = None
        if self.amend_mol:
            logger.info("A validation will be performed and it will try to fix some errors.")

            try:
                mol_obj = next(readfile("mol", mol_file))
            except Exception as e:
                logger.exception(e)
                raise MoleculeObjectError("An error occurred while parsing the file '%s' with Open Babel and the molecule "
                                          "object could not be created. Check the logs for more information." % mol_file)

            mv = MolValidator()
            is_valid = mv.validate_mol(mol_obj)
            logger.info('Validation finished!!!')
            if not is_valid:
                logger.warning("The molecular file '%s' contain invalid atoms. Check the logs for more information." % mol_file)

            if self.mol_obj_type == "rdkit":
                try:
                    # The sanitization is set off. We will apply it in the next step.
                    mol_obj = MolFromMolBlock(mol_obj.write('mol'), sanitize=False, removeHs=False)
                    # Sanitize molecule is applied now, so we will be able to catch the exceptions raised by RDKit,
                    # otherwise it would not be possible.
                    SanitizeMol(mol_obj, SanitizeFlags.SANITIZE_ALL)
                except Exception as e:
                    logger.exception(e)
                    raise MoleculeObjectError("An error occurred while parsing the molecular block generated by Open Babel with "
                                              "RDKit. Check the logs for more information." % mol_file)
        else:
            try:
                # Create a new Mol object.
                if self.mol_obj_type == "openbabel":
                    mol_obj = next(readfile("mol", mol_file))
                else:
                    # The sanitization is set off. We will apply it in the next statement.
                    mol_obj = MolFromMolFile(mol_file, sanitize=False, removeHs=False)
                    # Sanitize molecule is applied now, so we will be able to catch the exceptions raised by RDKit,
                    # otherwise it would not be possible.
                    SanitizeMol(mol_obj, SanitizeFlags.SANITIZE_ALL)
            except Exception as e:
                logger.exception(e)
                tool = "Open Babel" if self.mol_obj_type == "openbabel" else "RDKit"
                raise MoleculeObjectError("An error occurred while parsing the file '%s' with %s and the molecule "
                                          "object could not be created. Check the logs for more information." % (mol_file, tool))

        # Remove temporary files.
        remove_files([pdb_file, mol_file])

        return mol_obj


class AtomGroupNeighborhood:

    def __init__(self, atm_grps, bucket_size=10):
        self.atm_grps = atm_grps

        # get the coordinates
        coord_list = [ga.centroid for ga in self.atm_grps]

        # to Nx3 array of type float
        self.coords = np.array(coord_list).astype("f")
        assert(bucket_size > 1)
        assert(self.coords.shape[1] == 3)
        self.kdt = KDTree(3, bucket_size)
        self.kdt.set_coords(self.coords)

    def search(self, center, radius):
        self.kdt.search(center, radius)
        indices = self.kdt.get_indices()
        n_grps_list = []
        atm_grps = self.atm_grps
        for i in indices:
            a = atm_grps[i]
            n_grps_list.append(a)

        return n_grps_list<|MERGE_RESOLUTION|>--- conflicted
+++ resolved
@@ -383,14 +383,10 @@
                 # Recover all atoms from the previous selected compounds.
                 atoms = tuple([a for r in comp_list for a in r.get_unpacked_list() if comp_sel.accept_atom(a)])
 
-<<<<<<< HEAD
                 atm_grps = self._get_calculated_properties(comp, atoms, comp_sel, mol_obj)
 
             if atm_grps:
                 perceived_atm_grps.update(atm_grps)
-=======
-        return comp_grps
->>>>>>> d570c47e
 
         return AtomGroupsManager(perceived_atm_grps)
 
@@ -531,9 +527,6 @@
     def _get_calculated_properties(self, target_compound, target_atoms, compound_selector, mol_obj=None):
         # If no OBMol was defined, create a new one through the compound list.
         mol_obj = mol_obj or self._get_mol_from_entity(target_compound.get_parent_by_level('M'), compound_selector)
-        mol_obj = MolWrapper(mol_obj)
-
-        # Wrap the molecule.
         mol_obj = MolWrapper(mol_obj)
 
         if mol_obj.get_num_heavy_atoms() != len(target_atoms):
