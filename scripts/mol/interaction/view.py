--- conflicted
+++ resolved
@@ -11,13 +11,7 @@
         if not isinstance(self.wrapper, PymolWrapper):
             raise PymolSessionNotInitialized("No session was initialized.")
 
-<<<<<<< HEAD
-        pdb_files_read = set()
-
         for uid, (target_entry, interactions_mngr) in enumerate(inter_tuples):
-=======
-        for uid, (target_entry, interactions) in enumerate(inter_tuples):
->>>>>>> d570c47e
             pdb_file = target_entry.pdb_file
             main_grp = "OBJ%d_%s" % (uid, get_filename(pdb_file))
 
